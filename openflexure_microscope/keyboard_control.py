# -*- coding: utf-8 -*-
#!/usr/bin/env python
"""
Simple keyboard-based controller for the OpenFlexure Microscope.

Written 2016 by Richard Bowman, Abhishek Ambekar, James Sharkey and Darryl Foo
Substantially rewritten 2018 by Richard Bowman

Released under GNU GPL v3 or later.

Usage:
    python -m openflexure_microscope

Options:
      --output=<filepath>   Set output directory/filename [default: ~/Desktop/images]
      -h --help             Show this screen.
"""
from __future__ import print_function
import io
import sys
import os
import time
import argparse
import numpy as np
import picamera
from builtins import input
from readchar import readchar, readkey
from openflexure_stage import OpenFlexureStage
from .microscope import load_microscope

def validate_filepath(filepath):
    """Check the filepath is valid, creating dirs if needed
    The final format is  ~/Desktop/images/image_%d.img
    %d is formatted with number by (filepath %n)
    https://pyformat.info/"""

    filepath = os.path.expanduser(filepath)
    if "%d" not in filepath and ".jp" not in filepath:
        if not os.path.isdir(filepath):
            os.mkdir(filepath)
        return os.path.join(filepath, "image_%03d.jpg")

    elif "%d" not in filepath and ".jp" in filepath:
        'add automatic numbering to filename'
        filepath = filepath.split('.')
        filepath = filepath[0] + '_%03d.' + filepath[1]
        return filepath

    elif "%d" in filepath and ".jp" in filepath:
        return filepath

    else:
        raise ValueError("Error setting output filepath.  Valid filepaths should"
                         " either be [creatable] directories, or end with a "
                         "filename that contains '%d' and ends in '.jpg' or '.jpeg'")

def parse_command_line_arguments():
    """Parse command line arguments"""
    parser = argparse.ArgumentParser(description="Control the microscope using keyboard commands")
    parser.add_argument("--output", help="directory or filepath (with %d wildcard) for saved images", default="~/Desktop/images")
    args = parser.parse_args()
    return args

class InteractiveParameter(object):
    """This class is intended to allow a setting to be easily controlled.

    The basic version allows the value to be picked from a list.
    """
    _value = None
    name = ""
    allowed_values = []
    wrap = False

    def __init__(self, name, allowed_values, wrap=False, initial_value=None, readonly=False):
        """Create an object to manage a parameter.

        name: the name of the setting
        allowed_values: a list of values which are permitted
        wrap: whether incrementing past the end wraps to the start.
        """
        self.name = name
        self.allowed_values = allowed_values
        self.wrap = wrap
        self.readonly = readonly
        if initial_value is None:
            self._value = allowed_values[0]
        else:
            self._value = initial_value

    @property
    def value(self):
        """The value of the property we're manipulating"""
        return self._value
    @value.setter
    def value(self, newvalue):
        if not self.readonly:
            self._value = newvalue
        else:
            print("Warning: {} is a read-only property.".format(self.name))

    def current_index(self):
        """The index (in the allowed_values list) of the current value."""
        try:
            return list(self.allowed_values).index(self.value)
        except ValueError:
            try:
                allowed = np.array(self.allowed_values)
                return np.argmin((allowed - float(self.value))**2)
            except:
                print("Warning: the value of {} was {}, which is neither "
                      "allowed nor numerical!".format(self.name, self.value))
                return 0

    def change(self, step):
        """Change the value of this property by +/- 1 step"""
        assert step in [-1, 1], "Step must be in [-1, 1]"
        if self.readonly:
            return #don't change the property if we can't change it!
        i = self.current_index() + step
        N = len(self.allowed_values)
        if self.wrap:
            i = (i + N) % N # this ensures we wrap if i would be invalid
        if i >= 0 and i < N:
            self.value = self.allowed_values[i]

class FunctionParameter(InteractiveParameter):
    def __init__(self, name, function, args=[], kwargs={}):
        """Create a 'parameter' to run a function.

        name: the name of the function
        function: the callable to run
        args, kwargs: arguments for the above
        """
        self.name = name
        self.function = function
        self.f_args = args
        self.f_kwargs = kwargs

    @property
    def value(self):
        return "press +"
    @value.setter
    def value(self):
        print("Cannot set the value of a function parameter")

    def current_index(self):
        return 0

    def change(self, step):
        self.function(*self.f_args, **self.f_kwargs)


class InteractiveCameraParameter(InteractiveParameter):
    """An InteractiveParameter to control a camera property."""
    def __init__(self, camera, name, allowed_values, getter_conversion=lambda x: x, setter_conversion=lambda x: x, **kwargs):
        """See InteractiveParameter for details - first arg is a PiCamera."""
        self._camera = camera
        self.getter_conversion = getter_conversion
        self.setter_conversion = setter_conversion
        InteractiveParameter.__init__(self, name, allowed_values, **kwargs)

    @property
    def value(self):
        return self.getter_conversion(getattr(self._camera, self.name))
    @value.setter
    def value(self, newvalue):
        if not self.readonly:
            try:
                setattr(self._camera, self.name, self.setter_conversion(newvalue))
                time.sleep(0.3) # We wait so that, when we read back the value, it has updated.
                # the 0.3s time constant was determined by trial and error...
            except:
                print("Error setting camera.{} to {}.  Perhaps your version of "
                      "picamera does not support it?".format(self.name, newvalue))
        else:
            print("Warning: {} is a read-only property.".format(self.name))

class ReadOnlyObjectParameter(InteractiveParameter):
    """A dummy InteractiveParameter that only reads things."""
    def __init__(self, obj, name, filter_function=lambda x: x):
        """Create a dummy parameter that reads a value from an object."""
        self.obj = obj
        self.filter_function = filter_function
        InteractiveParameter.__init__(self, name, [None], readonly=True)

    @property
    def value(self):
        return self.filter_function(getattr(self.obj, self.name))

    def current_index(self):
        return 0

    def change(self, d):
        pass

def image_grid(ms):
    ms.camera.stop_preview()
    try:
        output_dir = os.path.expanduser(input("Output directory: "))
        os.mkdir(output_dir)
        step_size = [int(input("{} step size: ".format(ax))) for ax in ['X', 'Y']]
        n_steps = [int(input("Number of images in {}:".format(ax))) for ax in ['X','Y']]
        autofocus = input("Autofocus each step: [Y/n]")
        autofocus = False if autofocus in "Nn" else True
        save_raw = input("Save raw data: [Y/n]")
        save_raw = False if save_raw in "Nn" else True
        if autofocus:
            val = input("Autofocus range [100]:")
            if val == "":
                autofocus_range = 100
            else:
                autofocus_range = int(val)

        #start the scan
        ms.camera.start_preview()
        xdir=1
        for i in range(n_steps[1]):
            for j in range(n_steps[0]):
                if autofocus:
                    ms.autofocus(np.linspace(-autofocus_range//2,autofocus_range//2,11))
                time.sleep(1)
                ms.camera.capture(output_dir+"/{}_{}.jpg".format(j,i), format="jpeg", bayer=save_raw)
                ms.camera.annotate_text="Saved '{}', moving".format(output_dir+"/{}_{}.jpg".format(j,i))
                #do not move after the last image, we'll move in y
                if j != n_steps[0]-1:
                    ms.stage.move_rel([xdir*step_size[0],0,0])
                    ms.camera.annotate_text=""
            ms.camera.annotate_text="Moving y"
            xdir*=-1
            ms.stage.move_rel([0,step_size[1],0])
            ms.camera.annotate_text=""

    except Exception as e:
        print("Error: {}".format(e))

def image_stack(ms, raw=False):
    """Acquire a stack of images, prompting the operator for parameters"""
    ms.camera.stop_preview()
    try:
        output_dir = os.path.expanduser(input("Output directory: "))
        os.mkdir(output_dir)
        step_size = [int(input("{} step size: ".format(ax))) for ax in ['X', 'Y', 'Z']]
        n_steps = int(input("Number of images: "))
        ms.camera.start_preview()
        ms.camera.annotate_text = ""
        ms.acquire_image_stack(step_size, n_steps, output_dir, raw=raw)
        ms.camera.annotate_text = "Acquired {} images to {}".format(n_steps, output_dir)
        time.sleep(1)
    except Exception as e:
        print("Error: {}".format(e))


def control_parameters_from_microscope(microscope):
    """Create a list of InteractiveParameter objects to control a microscope."""
    cam = microscope.camera
    stage = microscope.stage
    return [
            InteractiveParameter(None, [None]), # TODO: find a nicer way to hide the parameter display!
            InteractiveParameter("step_size", 2**np.arange(14), initial_value=256),
            InteractiveCameraParameter(cam, "shutter_speed", 10.0**np.linspace(2,5,28), setter_conversion=int),
            InteractiveCameraParameter(cam, "analog_gain", 2**np.linspace(-2,2,9)),
            InteractiveCameraParameter(cam, "digital_gain", 2**np.linspace(-2,2,9)),
            FunctionParameter("coarse autofocus", microscope.autofocus, [np.linspace(-1280,1280,11)]),
            FunctionParameter("medium autofocus", microscope.autofocus, [np.linspace(-320,320,11)]),
            FunctionParameter("fine autofocus", microscope.autofocus, [np.linspace(-80,80,11)]),
            FunctionParameter("image stack", image_stack, [microscope]),
            FunctionParameter("image stack [raw]", image_stack, [microscope], {'raw':True}),
            FunctionParameter("image grid", image_grid, [microscope]),
            InteractiveCameraParameter(cam, "brightness", np.linspace(0,100,11), setter_conversion=int),
            InteractiveCameraParameter(cam, "contrast", np.linspace(-50,50,11), setter_conversion=int),
            InteractiveCameraParameter(microscope, "zoom", 2**np.linspace(0,4,9)),
            ReadOnlyObjectParameter(cam, "awb_gains", filter_function=lambda a_b: [float(a_b[0]), float(a_b[1])]),
            ReadOnlyObjectParameter(stage, "position", filter_function=str),
            ]

def parameter_with_name(name, parameter_list):
    """Retrieve a parameter with the given name from a list"""
    for p in parameter_list:
        if p.name == name:
            return p
    raise KeyError("No parameter with the requested name was found.")

def control_microscope_with_keyboard(output="./images", dummy_stage=False, settings_file="microscope_settings.npz"):
    filepath = validate_filepath(output)

    with load_microscope(settings_file, dummy_stage=dummy_stage) as ms:
        camera = ms.camera
        stage = ms.stage
        camera.annotate_text_size=50
        control_parameters = control_parameters_from_microscope(ms)
        current_parameter = 0
        parameter = control_parameters[current_parameter]
        step_param = parameter_with_name("step_size", control_parameters)
        zoom_param = parameter_with_name("zoom", control_parameters)
        move_keys = {'w': [0,1,0],
                     'a': [1,0,0],
                     's': [0,-1,0],
                     'd': [-1,0,0],
                     'q': [0,0,-1],
                     'e': [0,0,1]}

        metadata = {'patient_id': '00000000',
                    'sample_id': '00',
                    'slide_id': '00',
                    'operator_id': 'undefined'
                    }

        # Operator login
        operator_id = input('Please enter your Operator ID:\n>')
        if len(operator_id) == 0:
            print("Operator ID undefined. Please press SHIFT + n to change for data collection.")
        else:
            metadata['operator_id'] = operator_id

        # TODO Class for keymapping
        print("wasd to move in X/Y, qe for Z\n"
              "r/f to decrease/increase step size.\n"
              "v/b to start/stop video preview.\n"
              "i/o to zoom in/out.\n"
              "[/] to select camera parameters, and +/- to adjust them\n"
              "j to save jpeg file, k to change output path.\n"
              "x to quit")

        while True:
            c = readkey()
            if c == 'x': #quit
                break
            elif c in list(move_keys.keys()):
                # move the stage with quake-style keys
                stage.move_rel( np.array(move_keys[c]) * step_param.value)
            elif c in ['r', 'f']:
                step_param.change(1 if c=='r' else -1)
            elif c in ['i', 'o']:
                zoom_param.change(1 if c=='i' else -1)
            elif c in ['[', ']', '-', '_', '=', '+']:
                if c in ['[', ']']: # scroll through parameters
                    N = len(control_parameters)
                    d = 1 if c == ']' else -1
                    current_parameter = (current_parameter + N + d) % N
                    parameter = control_parameters[current_parameter]
                elif c in ['+', '=']: # change the current parameter
                    parameter.change(1)
                else: #c in ['-', ['_']:
                    parameter.change(-1)
                message = "{}: {}".format(parameter.name, parameter.value)
                if parameter.name is not None:
                    print(message)
                    camera.annotate_text = message
                else:
                    camera.annotate_text = ""
            elif c == "v":
                #camera.start_preview(resolution=(1080*4//3,1080))
                camera.start_preview(resolution=(480*4//3,480))
            elif c == "b":
                camera.stop_preview()
            elif c == "j":
                n = 0
                while os.path.isfile(os.path.join(filepath % n)):
                    n += 1
                # Store information in exif tags
                # WARNING Picamera will crash if a (string) tag longer than 153 characters is passed.
                # TODO Class containing exif tag <-> data mapping
                camera._exif_tags = {'EXIF.UserComment': '{}-{}-{}'.format(metadata['patient_id'], metadata['sample_id'], metadata['slide_id']),
                                        'EXIF.MakerNote': metadata['operator_id']} # TODO Fix character encoding warning
                # TODO Camera sometimes captures a 720x480 image?
                camera.capture(filepath % n, format="jpeg", bayer=True)
                camera.annotate_text="Saved '%s'" % (filepath % n)
                time.sleep(0.5)
                camera.annotate_text=""
                print("Captured to: " + filepath) # TODO Change filename to give more information?
            elif c == "k":
                camera.stop_preview()
                new_filepath = input("The new output location can be a directory or \n"
                                         "a filepath.  Directories will be created if they \n"
                                         "don't exist, filenames must contain '%d' and '.jp'.\n"
                                         "New filepath: ")
                if len(new_filepath) > 3:
                    filepath = validate_filepath(new_filepath)
                print("New output filepath: %s\n" % filepath)

<<<<<<< HEAD
            elif c == "<":
                camera.stop_preview()
                new_patient_id = input("Enter patient ID (leave blank to exit):\n>")
                # TODO Checksum. Will IDs be pre-generated?
                if len(new_patient_id) == 0:
                    print("NO CHANGE: Current Patient ID: " + metadata['patient_id'])
                elif len(new_patient_id) != 4:
                    print("NO CHANGE: Patient ID must be 4 digits long. Current Patient ID: " + metadata['patient_id']) # TODO Check whether input is a valid AnonID
                else:
                    metadata['patient_id'] = new_patient_id
                    print("Patient " + metadata['patient_id'])

            elif c == ">":
                camera.stop_preview()
                new_sample_id = input("Enter sample ID:\n>")
=======

>>>>>>> 8dc62da7

                if len(new_sample_id) == 0:
                    print("NO CHANGE: Current Sample ID: " + metadata['sample_id'])
                elif len(new_sample_id) != 2:
                    print("NO CHANGE: Sample ID must be 2 digits long. Current Sample ID: " + metadata['sample_id'])
                else:
                    metadata['sample_id'] = new_sample_id
                    print("Sample " + metadata['sample_id'])

            elif c == "?":
                camera.stop_preview()
                new_slide_id = input("Enter slide ID:\n>")

                if len(new_slide_id) == 0:
                    print("NO CHANGE: Current slide ID: " + metadata['slide_id'])
                elif len(new_slide_id) != 2:
                    print("NO CHANGE: Slide ID must be 2 digits long. Current Slide ID: " + metadata['slide_id'])
                else:
                    metadata['slide_id'] = new_slide_id
                    print("Slide " + metadata['slide_id'])

            elif c == "N":
                camera.stop_preview()
                new_operator_id = input("Enter operator ID:\n>")
                if len(new_operator_id) == 0:
                    print("NO CHANGE: Operator " + metadata['operator_id'])
                else:
                    metadata['operator_id'] = new_operator_id

if __name__ == '__main__':
    args = parse_command_line_arguments()
    control_microscope_with_keyboard(**args)
<|MERGE_RESOLUTION|>--- conflicted
+++ resolved
@@ -378,7 +378,6 @@
                     filepath = validate_filepath(new_filepath)
                 print("New output filepath: %s\n" % filepath)
 
-<<<<<<< HEAD
             elif c == "<":
                 camera.stop_preview()
                 new_patient_id = input("Enter patient ID (leave blank to exit):\n>")
@@ -394,10 +393,6 @@
             elif c == ">":
                 camera.stop_preview()
                 new_sample_id = input("Enter sample ID:\n>")
-=======
-
->>>>>>> 8dc62da7
-
                 if len(new_sample_id) == 0:
                     print("NO CHANGE: Current Sample ID: " + metadata['sample_id'])
                 elif len(new_sample_id) != 2:
